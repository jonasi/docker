--- conflicted
+++ resolved
@@ -83,25 +83,20 @@
 // Tar creates an archive from the directory at `path`, and returns it as a
 // stream of bytes.
 func Tar(path string, compression Compression) (io.Reader, error) {
-<<<<<<< HEAD
 	return TarFilter(path, compression, nil)
 }
 
 // Tar creates an archive from the directory at `path`, only including files whose relative
 // paths are included in `filter`. If `filter` is nil, then all files are included.
 func TarFilter(path string, compression Compression, filter []string) (io.Reader, error) {
-	args := []string{"bsdtar", "-f", "-", "-C", path}
+	args := []string{"tar", "-f", "-", "-C", path}
 	if filter == nil {
 		filter = []string{"."}
 	}
 	for _, f := range filter {
 		args = append(args, "-c"+compression.Flag(), f)
 	}
-	cmd := exec.Command(args[0], args[1:]...)
-	return CmdStream(cmd)
-=======
-	return CmdStream(exec.Command("tar", "-f", "-", "-C", path, "-c"+compression.Flag(), "."))
->>>>>>> ec3c89e5
+	return CmdStream(exec.Command(args[0], args[1:]...))
 }
 
 // Untar reads a stream of bytes from `archive`, parses it as a tar archive,
